<?xml version="1.0"?>
<root main_tree_to_execute="FollowPersonTree">
    <!-- ////////// -->
    <BehaviorTree ID="FollowPersonTree">
        <Sequence>
            <Action ID="SetPerceptionModel" model_type="object"/>
            <Action ID="Speak" param="" say_text="Now i will follow you. Please stop at the end "/>
            <ReactiveSequence>
                <Action ID="LookAt" tf_frame="person_0_filtered" />
            </ReactiveSequence>
            <RetryUntilSuccessful num_attempts="-1">
                <Sequence>
                    <Fallback>
                        <ReactiveSequence>
                            <RetryUntilSuccessful num_attempts="-1">
<<<<<<< HEAD
                                <Condition ID="IsDetected" cam_frame="head_front_camera_color_optical_frame" confidence="0.3" person_id="{person_id}" interest="person" max_depth="6.7" max_entities="1" order="color"/>
=======
                                <Condition ID="IsDetected" cam_frame="base_footprint" confidence="0.3" person_id="{person_id}" interest="person" max_depth="6.7" max_entities="1" order="color"/>
>>>>>>> c0342260
                            </RetryUntilSuccessful>
                            <Action ID="FilterEntity" frame="person_0" lambda="0.1"/>
                            <Action ID="LookAt" tf_frame="person_0_filtered"/>

                            <Condition ID="IsEntityMoving" distance_tolerance="0.6" frame="person_0_filtered" check_time="9.0"/>
                            <!-- <Condition ID="IsMoving" frame="person_0" position_buffer_dimension="50" threshold_time="4.0" velocity_tolerance="0.003"/> -->
                            <Action ID="FollowEntity" camera_frame="base_footprint"
                            distance_tolerance="0.2"
                            frame_to_follow="person_0_filtered"
                            x_axis_max="{max_x}"
                            x_axis_min="{min_x}"
                            y_axis_max="{max_y}"
                            y_axis_min="{min_y}"/>
                        </ReactiveSequence>
                        <Action ID="Speak" param="" say_text="have we arrived to the destination?"/>
                    </Fallback>
                    <ReactiveSequence>
                        <RetryUntilSuccessful num_attempts="-1">
<<<<<<< HEAD
                            <Condition ID="IsDetected" cam_frame="head_front_camera_color_optical_frame" confidence="0.3" person_id="{person_id}" interest="person" max_depth="2.5" max_entities="1" order="color"/>
=======
                            <Condition ID="IsDetected" cam_frame="base_footprint" confidence="0.3" person_id="{person_id}" interest="person" max_depth="2.5" max_entities="1" order="color"/>
>>>>>>> c0342260
                        </RetryUntilSuccessful>
                        <Action ID="FilterEntity" frame="person_0" lambda="0.1"/>
                        <Action ID="LookAt" tf_frame="person_0_filtered"/>
                        <ForceSuccess>
                            <Action ID="GoalPublisher" 
<<<<<<< HEAD
                            camera_frame="head_front_camera_color_optical_frame"
=======
                            camera_frame="base_footprint"
>>>>>>> c0342260
                            distance_tolerance="0.8"
                            frame_to_follow="person_0_filtered"/>  
                        </ForceSuccess>
                        <Action ID="DialogConfirmation"/>
                    </ReactiveSequence>
                </Sequence>
            </RetryUntilSuccessful>
        </Sequence>
    </BehaviorTree>
    <!-- ////////// -->
    <TreeNodesModel>
        <Condition ID="IsEntityMoving">
            <input_port name="distance_tolerance"/>
            <input_port name="frame"/>
            <input_port name="check_time"/>
        </Condition>
        <Condition ID="IsDetected">
            <input_port name="cam_frame"/>
            <input_port name="confidence"/>
            <input_port name="person_id"/>
            <input_port name="interest"/>
            <input_port name="max_depth"/>
            <input_port name="max_entities"/>
            <input_port name="order"/>
            <input_port name="best_detection"/>
            <input_port name="frames"/>
        </Condition>
        <Action ID="FollowEntity">
            <input_port name="camera_frame"/>
            <input_port name="distance_tolerance"/>
            <input_port name="frame_to_follow"/>
            <input_port name="x_axis_max"/>
            <input_port name="x_axis_min"/>
            <input_port name="y_axis_max"/>
            <input_port name="y_axis_min"/>
        </Action>
        <Action ID="FilterEntity">
            <input_port name="frame"/>
            <input_port name="lambda"/>
        </Action>
        <Action ID="GoalPublisher">
            <input_port name="camera_frame"/>
            <input_port name="distance_tolerance"/>
            <input_port name="frame_to_follow"/>
        </Action>
        <Action ID="DialogConfirmation">
        </Action>
        <Action ID="LookAt">
            <input_port name="tf_frame"/>
        </Action>
        <Action ID="Speak">
            <input_port name="say_text"/>
            <input_port name="param"/>
        </Action>
    </TreeNodesModel>
    <!-- ////////// -->
</root><|MERGE_RESOLUTION|>--- conflicted
+++ resolved
@@ -13,11 +13,7 @@
                     <Fallback>
                         <ReactiveSequence>
                             <RetryUntilSuccessful num_attempts="-1">
-<<<<<<< HEAD
-                                <Condition ID="IsDetected" cam_frame="head_front_camera_color_optical_frame" confidence="0.3" person_id="{person_id}" interest="person" max_depth="6.7" max_entities="1" order="color"/>
-=======
                                 <Condition ID="IsDetected" cam_frame="base_footprint" confidence="0.3" person_id="{person_id}" interest="person" max_depth="6.7" max_entities="1" order="color"/>
->>>>>>> c0342260
                             </RetryUntilSuccessful>
                             <Action ID="FilterEntity" frame="person_0" lambda="0.1"/>
                             <Action ID="LookAt" tf_frame="person_0_filtered"/>
@@ -36,21 +32,13 @@
                     </Fallback>
                     <ReactiveSequence>
                         <RetryUntilSuccessful num_attempts="-1">
-<<<<<<< HEAD
-                            <Condition ID="IsDetected" cam_frame="head_front_camera_color_optical_frame" confidence="0.3" person_id="{person_id}" interest="person" max_depth="2.5" max_entities="1" order="color"/>
-=======
                             <Condition ID="IsDetected" cam_frame="base_footprint" confidence="0.3" person_id="{person_id}" interest="person" max_depth="2.5" max_entities="1" order="color"/>
->>>>>>> c0342260
                         </RetryUntilSuccessful>
                         <Action ID="FilterEntity" frame="person_0" lambda="0.1"/>
                         <Action ID="LookAt" tf_frame="person_0_filtered"/>
                         <ForceSuccess>
                             <Action ID="GoalPublisher" 
-<<<<<<< HEAD
-                            camera_frame="head_front_camera_color_optical_frame"
-=======
                             camera_frame="base_footprint"
->>>>>>> c0342260
                             distance_tolerance="0.8"
                             frame_to_follow="person_0_filtered"/>  
                         </ForceSuccess>
