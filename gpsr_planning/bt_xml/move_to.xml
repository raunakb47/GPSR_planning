<?xml version="1.0"?>
<root main_tree_to_execute="MoveToTree">
    <!-- ////////// -->
    <BehaviorTree ID="MoveToTree">
        <Sequence>
<<<<<<< HEAD
            <Action ID="MoveTo" distance_tolerance="0" tf_frame="{destination}"/>
            <Action ID="Speak" say_text="I have reached " param="{destination}"/>
=======
            <Action ID="MoveTo" distance_tolerance="0" tf_frame="{destination_waypoint}"/>
            <Action ID="Speak" say_text="I have reached " param="{destination_waypoint}"/>
>>>>>>> c0342260
        </Sequence>
    </BehaviorTree>
    <!-- ////////// -->
    <TreeNodesModel>
        <Action ID="MoveTo">
            <input_port default="0" name="distance_tolerance"/>
            <input_port default="entrance" name="tf_frame"/>
            <input_port default="true" name="will_finish"/>
            <input_port default="true" name="is_truncated"/>
        </Action>
        <Action ID="Speak">
            <input_port name="say_text"/>
            <input_port name="param"/>
        </Action>
    </TreeNodesModel>
    <!-- ////////// -->
</root><|MERGE_RESOLUTION|>--- conflicted
+++ resolved
@@ -3,13 +3,8 @@
     <!-- ////////// -->
     <BehaviorTree ID="MoveToTree">
         <Sequence>
-<<<<<<< HEAD
-            <Action ID="MoveTo" distance_tolerance="0" tf_frame="{destination}"/>
-            <Action ID="Speak" say_text="I have reached " param="{destination}"/>
-=======
             <Action ID="MoveTo" distance_tolerance="0" tf_frame="{destination_waypoint}"/>
             <Action ID="Speak" say_text="I have reached " param="{destination_waypoint}"/>
->>>>>>> c0342260
         </Sequence>
     </BehaviorTree>
     <!-- ////////// -->
