<?xml version="1.0"?>
<root main_tree_to_execute="FindObjectTree">
    <!-- ////////// -->
    <BehaviorTree ID="FindObjectTree">
        <Sequence>
            <Action ID="SetPerceptionModel" model_type="object"/>
            <RetryUntilSuccessful num_attempts="-1">
                <Sequence>
                    <Sequence>
                        <ReactiveFallback>
                            <Condition ID="IsDetected" cam_frame="base_footprint" confidence="0.6" frames="{frames}" interest="" max_depth="5" max_entities="10" order="depth"/>
                            <!-- <Action ID="Pan" period="10.0" range="30" pitch_angle="-10"/> -->
                        </ReactiveFallback>
<<<<<<< HEAD
                        <Action ID="FilterObject" frames="{frames}" size="{size}" weight="{weight}" class="{class}" filtered_object="{result}"/>
                    </ReactiveFallback>
=======
                        <Action ID="FilterObject" frames="{frames}" size="{size}" weight="{weight}" class="{class}" cam_frame="base_footprint" filtered_object="{result}"/>
                    </Sequence>
>>>>>>> 7f06905f
                    <Action ID="Speak" say_text="I find a " param="{result}"/>
                </Sequence>
            </RetryUntilSuccessful>
        </Sequence>
    </BehaviorTree>
    <!-- ////////// -->
    <TreeNodesModel>
        <Condition ID="IsDetected">
            <input_port name="cam_frame"/>
            <input_port name="confidence"/>
            <input_port name="person_id"/>
            <input_port name="interest"/>
            <input_port name="max_depth"/>
            <input_port name="max_entities"/>
            <input_port name="order"/>
            <input_port name="best_detection"/>
            <input_port name="frames"/>
        </Condition>
        <Action ID="SetPerceptionModel">
            <input_port name="model_name"/>
        </Action>
        <Action ID="Pan">
            <input_port name="period"/>
            <input_port name="range"/>
            <input_port name="pitch_angle"/>
        </Action>
        <Action ID="MoveTo">
            <input_port default="0" name="distance_tolerance"/>
            <input_port default="entrance" name="tf_frame"/>
            <input_port default="true" name="will_finish"/>
            <input_port default="true" name="is_truncated"/>
        </Action>
        <Action ID="Speak">
            <input_port name="say_text"/>
            <input_port name="param"/>
        </Action>
        <Action ID="FilterObject">
            <input_port name ="frames"></input_port>
            <input_port default="unknown" name="size">size</input_port>
            <input_port default="unknown" name="weight">weight</input_port>
            <input_port default="unknown" name="class">class</input_port>
            <output_port name="objects_count"></output_port>
            <output_port name="filtered_object"></output_port>
        </Action>
    </TreeNodesModel>
    <!-- ////////// -->
</root><|MERGE_RESOLUTION|>--- conflicted
+++ resolved
@@ -11,13 +11,8 @@
                             <Condition ID="IsDetected" cam_frame="base_footprint" confidence="0.6" frames="{frames}" interest="" max_depth="5" max_entities="10" order="depth"/>
                             <!-- <Action ID="Pan" period="10.0" range="30" pitch_angle="-10"/> -->
                         </ReactiveFallback>
-<<<<<<< HEAD
                         <Action ID="FilterObject" frames="{frames}" size="{size}" weight="{weight}" class="{class}" filtered_object="{result}"/>
                     </ReactiveFallback>
-=======
-                        <Action ID="FilterObject" frames="{frames}" size="{size}" weight="{weight}" class="{class}" cam_frame="base_footprint" filtered_object="{result}"/>
-                    </Sequence>
->>>>>>> 7f06905f
                     <Action ID="Speak" say_text="I find a " param="{result}"/>
                 </Sequence>
             </RetryUntilSuccessful>
