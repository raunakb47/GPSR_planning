<?xml version="1.0"?>
<root main_tree_to_execute="PickObjecTree">
    <!-- ////////// -->
    <BehaviorTree ID="PickObjecTree">
        <Sequence>
            <Action ID="SetPerceptionModel" model_type="object"/>
            <RetryUntilSuccessful num_attempts="-1">
                <Sequence>
<<<<<<< HEAD
                    <Condition ID="IsDetected" cam_frame="head_front_camera_color_optical_frame"
=======
                    <Condition ID="IsDetected" cam_frame="base_footprint"
>>>>>>> c0342260
                                                        confidence="0.6"
                                                        frames="{frames}"
                                                        interest="{object_to_pick}"
                                                        max_depth="5"
                                                        max_entities="1"
                                                        order="depth"
                                                        best_detection="{best_detection}"/>
                    <Action ID="ExtractObjectsFromScene" interest_class="{object_to_pick}" detected_objects="{detected_objects}" objects_count="{objects_count}"/>
                    <Action ID="GenerateTextFromObjects" detected_objects="{detected_objects}" output_text="{out_msg}" selected_object="{selected_object}" />
                </Sequence>
            </RetryUntilSuccessful>
            <Action ID="Speak" say_text="I am detecting a " param="{out_msg}"/>
            <Action ID="Speak" say_text="Trying to pick it" param=""/>
            <RetryUntilSuccessful num_attempts="-1">
                <Action ID="ExtractCollisionScene" selected_object="{selected_object}"/>
            </RetryUntilSuccessful>
            <Action ID="PickObject" object_to_pick="{selected_object}"/>
        </Sequence>
    </BehaviorTree>
    <!-- ////////// -->
    <TreeNodesModel>
        <Condition ID="IsDetected">
            <input_port name="cam_frame"/>
            <input_port name="confidence"/>
            <input_port name="person_id"/>
            <input_port name="interest"/>
            <input_port name="max_depth"/>
            <input_port name="max_entities"/>
            <input_port name="order"/>
            <input_port name="best_detection"/>
            <input_port name="frames"/>
        </Condition>
        <Action ID="ExtractObjectsFromScene">
            <input_port name="interest_class"/>
            <input_port name="detected_objects"/>
            <input_port name="objects_count"/>
        </Action>
        <Action ID="GenerateTextFromObjects">
            <input_port name="selected_object"/>
            <input_port name="detected_objects"/>
            <input_port name="output_text"/>
        </Action>
        <Action ID="ExtractCollisionScene">
            <input_port name="selected_object"/>
        </Action>
        <Action ID="PickObject">
            <input_port name="object_to_pick"/>
        </Action>
        <Action ID="MoveTo">
            <input_port default="0" name="distance_tolerance"/>
            <input_port default="entrance" name="tf_frame"/>
            <input_port default="true" name="will_finish"/>
            <input_port default="true" name="is_truncated"/>
        </Action>
        <Action ID="Speak">
            <input_port name="say_text"/>
            <input_port name="param"/>
        </Action>
    </TreeNodesModel>
    <!-- ////////// -->
</root><|MERGE_RESOLUTION|>--- conflicted
+++ resolved
@@ -6,11 +6,7 @@
             <Action ID="SetPerceptionModel" model_type="object"/>
             <RetryUntilSuccessful num_attempts="-1">
                 <Sequence>
-<<<<<<< HEAD
-                    <Condition ID="IsDetected" cam_frame="head_front_camera_color_optical_frame"
-=======
                     <Condition ID="IsDetected" cam_frame="base_footprint"
->>>>>>> c0342260
                                                         confidence="0.6"
                                                         frames="{frames}"
                                                         interest="{object_to_pick}"
