--- conflicted
+++ resolved
@@ -10,11 +10,7 @@
                     <Delay delay_msec="1000">
                         <Action ID="Rotate" angle="1.57" speed='0.3' />
                     </Delay>
-<<<<<<< HEAD
-                    <Condition ID="CountPeople" confidence="0.6" cam_frame="head_front_camera_color_optical_frame" max_entities="15" gesture="{gesture}" color="{color}" pose="{pose}" input_num_person="{result_int}" num_person="{result_int}" />
-=======
                     <Condition ID="CountPeople" confidence="0.6" cam_frame="base_footprint" max_entities="15" gesture="{gesture}" color="{color}" pose="{pose}" input_num_person="{result}" num_person="{result}" />
->>>>>>> c0342260
                 </Sequence>
             </Repeat>
             <SetBlackboard output_key="result" value="{result_int}"/>
